[package]
name = "mutant-daemon"
version = "0.6.2"
<<<<<<< HEAD
edition = "2021"
=======
edition = "2024"
>>>>>>> 7008faeb
license = "LGPL-3.0-only"
description = "Background daemon service for MutAnt distributed mutable key value storage over Autonomi network"
repository = "https://github.com/Champii/MutAnt"

[dependencies]
anyhow = "1.0"
autonomi = "0.4.6"
chrono = { version = "0.4", features = ["serde"] }
clap = { version = "4.4", features = ["derive"] }
#colonylib = { path = "../../colonylib" }
colonylib = { git = "https://github.com/zettawatt/colonylib", branch = "main", commit = "89bc7b5" }
dialoguer = "0.11"
directories = "5.0"
env_logger = "0.11"
log = "0.4"
mutant-lib = { path = "../mutant-lib", version = "0.6.2" }
mutant-protocol = { path = "../mutant-protocol", version = "0.6.2" }
serde = { version = "1.0", features = ["derive"] }
serde_json = "1.0"
thiserror = "1.0"
tokio = { version = "1.0", features = ["full"] }
uuid = { version = "1.0", features = ["v4", "serde"] }
warp = "0.3"
xdg = "2.5"

futures-util = "0.3"
lazy_static = "1.4"
lockfile = "0.4.0"
ffmpeg-next = "7.1"
hex = "0.4.3"
sha2 = "0.10.9"
hkdf = "0.12.4"<|MERGE_RESOLUTION|>--- conflicted
+++ resolved
@@ -1,11 +1,7 @@
 [package]
 name = "mutant-daemon"
 version = "0.6.2"
-<<<<<<< HEAD
 edition = "2021"
-=======
-edition = "2024"
->>>>>>> 7008faeb
 license = "LGPL-3.0-only"
 description = "Background daemon service for MutAnt distributed mutable key value storage over Autonomi network"
 repository = "https://github.com/Champii/MutAnt"
